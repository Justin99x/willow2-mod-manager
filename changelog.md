--- conflicted
+++ resolved
@@ -1,27 +1,25 @@
 # Changelog
 
-<<<<<<< HEAD
+## v3.7 (Upcoming)
+
+### [Console Mod Menu v1.6](https://github.com/bl-sdk/console_mod_menu/blob/master/Readme.md#v16)
+> - Linting fixes.
+
+### Legacy Compat v1.6
+- Linting fixups.
+
+### [Mods Base v1.10](https://github.com/bl-sdk/mods_base/blob/master/Readme.md#v19)
+> - Linting fixups.
+
 ### Save Options v1.2
 - Fixed issue where loading a character with no save option data inherited option values from
   previous character.
-=======
-## v3.7 (Upcoming)
-
-### [Console Mod Menu v1.6](https://github.com/bl-sdk/console_mod_menu/blob/master/Readme.md#v16)
-> - Linting fixes.
-
-### Legacy Compat v1.6
-- Linting fixups.
-
-### [Mods Base v1.10](https://github.com/bl-sdk/mods_base/blob/master/Readme.md#v19)
-> - Linting fixups.
 
 ### UI Utils v1.3
 - Linting fixes.
 
 ### Willow2 Mod Menu v3.5
 - Linting fixups.
->>>>>>> bd225e09
 
 ## v3.6: Easy Mode
 Fixed that `save_options.sdkmod` wasn't actually being included in the release zip. Whoops.
